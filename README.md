--- conflicted
+++ resolved
@@ -13,15 +13,8 @@
 Multiple example binaries are provided:
 ```bash
 # Traceroute tool
-<<<<<<< HEAD
-cargo run --example traceoute -- --help
+cargo run --example traceroute -- --help
 # Implementation of yarrp
-=======
-cargo run --example traceroute -- --help
-# Implementation of caracal command-line interface
-cargo run --example caracal -- --help
-# (Partial) implementation of yarrp
->>>>>>> 7d17b870
 cargo run --example yarrp -- --help
 ```
 
