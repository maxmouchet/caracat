//! A partial implementation of Yarrp in Rust on top of caracat.
//! The CLI interface should be identical, but not all flags are implemented.
//! See https://github.com/cmand/yarrp for the original tool.
//! Run with `cargo run --example yarrp -- --help`.
use caracat::rate_limiter::RateLimiter;
use std::fs::File;
<<<<<<< HEAD
use std::io::{BufRead, BufReader, BufWriter, Write};
use std::net::Ipv4Addr;
=======
use std::io::{BufRead, BufReader};
use std::net::{Ipv4Addr, Ipv6Addr};
>>>>>>> 7d17b870
use std::path::PathBuf;
use std::str::FromStr;
use std::sync::{Arc, Mutex};
use std::thread::{self, sleep};
use std::time::Duration;

use anyhow::{bail, Result};
use caracat::models::{Probe, L4};
use caracat::rate_limiter::RateLimitingMethod;
use caracat::receiver::Receiver;
use caracat::sender::Sender;
use caracat::utilities::get_default_interface;
use clap::Parser;
use ip_network::IpNetwork;
use libm::{exp, lgamma, log};
use log::LevelFilter;
use log::{error, info};
use permutation_iterator::Permutor;
use pnet::util::MacAddr;
use rand::rngs::SmallRng;
use rand::{Rng, SeedableRng};
use strum::Display;

// http://www.masaers.com/2013/10/08/Implementing-Poisson-pmf.html
fn poisson_pmf(k: f64, lambda: f64) -> f64 {
    exp(k * log(lambda) - lgamma(k + 1.0) - lambda)
}

#[allow(non_camel_case_types)]
#[derive(Copy, Clone, Debug, Display, clap::ValueEnum)]
#[strum(serialize_all = "lowercase")]
enum ProbeType {
    ICMP,
    ICMP_REPLY,
    TCP_SYN,
    TCP_ACK,
    UDP,
    ICMP6,
    UDP6,
    TCP6_SYN,
    TCP6_ACK,
}

impl From<ProbeType> for L4 {
    /// Convert Yarrp probe type to caracat probe type.
    fn from(value: ProbeType) -> Self {
        match value {
            ProbeType::ICMP => L4::ICMP,
            ProbeType::ICMP6 => L4::ICMPv6,
            ProbeType::UDP => L4::UDP,
            _ => todo!("Probe type not implemented in caracat"),
        }
    }
}

/// Iterates randomly over the (prefix, ttl) space.
struct ProbingSpace {
    permutor: Permutor,
    prefixes: Vec<IpNetwork>,
    ttls: Vec<u8>,
}

impl ProbingSpace {
    pub fn new(prefixes: Vec<IpNetwork>, ttls: Vec<u8>, seed: u64) -> ProbingSpace {
        let permutor = Permutor::new_with_u64_key((prefixes.len() * ttls.len()) as u64, seed);
        ProbingSpace {
            permutor,
            prefixes,
            ttls,
        }
    }

    fn get(&self, index: usize) -> (IpNetwork, u8) {
        let (index, coordinate) = (index / self.prefixes.len(), index % self.prefixes.len());
        let prefix = self.prefixes[coordinate];
        let (_, coordinate) = (index / self.ttls.len(), index % self.ttls.len());
        let ttl = self.ttls[coordinate];
        (prefix, ttl)
    }
}

impl Iterator for ProbingSpace {
    type Item = (IpNetwork, u8);

    fn next(&mut self) -> Option<Self::Item> {
        match self.permutor.next() {
            Some(index) => Some(self.get(index as usize)),
            None => None,
        }
    }
}

/// A partial implementation of Yarrp on top of caracat.
#[derive(Parser, Debug)]
#[command(author, version, long_about = None)]
struct Args {
    /// Output file [default: output.yrp].
    #[arg(short = 'o', long = "output", default_value = "output.yrp")]
    output: PathBuf,
    /// Probe type.
    #[arg(short = 't', long = "type", default_value_t = ProbeType::ICMP)]
    probe_type: ProbeType,
    /// Scan rate in pps.
    #[arg(short = 'r', long, default_value_t = 10)]
    rate: u64,
    /// Number of probes to issue [default: unlimited].
    #[arg(short = 'c', long)]
    count: Option<u64>,
    /// Verbose [default: off].
    #[arg(short = 'v', long, default_value_t = false)]
    verbose: bool,
    /// Seed [default: random].
    #[arg(short = 'S', long)]
    seed: Option<u64>,
    /// Source address of probes [default: auto].
    #[arg(short = 'a', long)]
    srcaddr4: Option<Ipv4Addr>,
    /// Source v6 address of probes [default: auto].
    #[arg(long)]
    srcaddr6: Option<Ipv6Addr>,
    /// Transport dst port.
    #[arg(short = 'p', long, default_value_t = 80)]
    port: u16,
    /// Don't send probes [default: off].
    #[arg(short = 'T', long, default_value_t = false)]
    test: bool,
    /// Prober instance.
    #[arg(short = 'E', long, default_value_t = 0)]
    instance: u16,
    /// Input target file [default: none].
    #[arg(short = 'i', long)]
    input: PathBuf,
    /// BGP table [default: none].
    #[arg(short = 'b', long)]
    bgp: Option<PathBuf>,
    /// Prefix blocklist [default: none].
    #[arg(short = 'B', long)]
    blocklist: Option<PathBuf>,
    /// Entire IPv4/IPv6 Internet [default: off].
    #[arg(short = 'Q', long, default_value_t = false)]
    entire: bool,
    /// Minimum TTL.
    #[arg(short = 'l', long, default_value_t = 1)]
    minttl: u8,
    /// Maximum TTL.
    #[arg(short = 'm', long, default_value_t = 16)]
    maxttl: u8,
    /// Fill mode maxttl [default: none].
    #[arg(short = 'F', long)]
    fillmode: Option<u8>,
    /// Scan sequentially [default: random].
    #[arg(short = 's', long, default_value_t = false)]
    sequential: bool,
    /// Neighborhood TTL [default: none].
    #[arg(short = 'n', long)]
    neighborhood: Option<u8>,
    /// Poisson TTLs [default: uniform].
    #[arg(short = 'Z', long)]
    poisson: Option<f64>,
    /// Network interface.
    #[arg(short = 'I', long, default_value_t = get_default_interface())]
    interface: String,
    /// MAC of gateway router [default: auto].
    #[arg(short = 'G', long)]
    dstmac: Option<MacAddr>,
    /// MAC of probing host [default: auto].
    #[arg(short = 'M', long)]
    srcmac: Option<MacAddr>,
    /// Granularity to probe input subnets [default: none].
    #[arg(short = 'g', long)]
    granularity: Option<u8>,
    /// Ext Header number to add [default: none].
    #[arg(short = 'X', long)]
    v6eh: Option<u8>,
    // /// Probes a target in each /24 (IPv4), or each /48 (IPv6), of the specified subnets.
    // TODO: Implement subnet splitting.
    // targets: Option<Vec<String>>,
}

fn main() -> Result<()> {
    let args = Args::parse();

    if args.verbose {
        env_logger::builder()
            .filter_level(LevelFilter::Trace)
            .init();
    } else {
        env_logger::builder().filter_level(LevelFilter::Info).init();
    }

    if args.bgp.is_some() {
        bail!("--bgp is not implemented")
    }

    if args.blocklist.is_some() {
        bail!("--blocklist is not implemented")
    }

    if args.entire {
        bail!("--entire is not implemented")
    }

    if args.fillmode.is_some() {
        bail!("--fillmode is not implemented")
    }

    if args.granularity.is_some() {
        bail!("--granularity is not implemented")
    }

    if args.neighborhood.is_some() {
        bail!("--neighborhood is not implemented")
    }

    if args.sequential {
        bail!("--sequential is not implemented")
    }

    if args.srcmac.is_some() {
        bail!("--srcmac is not implemented (determined automatically by caracat)")
    }

    if args.dstmac.is_some() {
        bail!("--dstmac is not implemented (determined automatically by caracat)")
    }

    if args.v6eh.is_some() {
        bail!("--v6eh is not implemented")
    }

<<<<<<< HEAD
=======
    let config = Config {
        allowed_prefixes_file: args.bgp,
        blocked_prefixes_file: args.blocklist,
        instance_id: args.instance,
        dry_run: args.test,
        min_ttl: Some(args.minttl),
        max_ttl: Some(args.maxttl),
        interface: args.interface,
        src_ipv4_addr: args.srcaddr4,
        src_ipv6_addr: args.srcaddr6,
        max_probes: args.count,
        probing_rate: args.rate,
        ..Default::default()
    };

>>>>>>> 7d17b870
    let mut rng = match args.seed {
        None => SmallRng::from_entropy(),
        Some(seed) => SmallRng::seed_from_u64(seed),
    };

    let protocol = L4::from(args.probe_type);
    let ttls: Vec<u8> = (args.minttl..args.maxttl).collect();

    let input = BufReader::new(File::open(args.input)?);
    let mut output = BufWriter::new(File::create(args.output)?);

    let prefixes = input
        .lines()
        .flatten()
        .flat_map(|line| IpNetwork::from_str(&line))
        .collect();

    let space = ProbingSpace::new(prefixes, ttls, rng.gen());

    let mut probes: Box<dyn Iterator<Item = Probe>>;
    probes = Box::new(space.map(|(prefix, ttl)| Probe {
        dst_addr: prefix.network_address(), // TODO: prefix splitting + "flow mapping"
        src_port: 24000,
        dst_port: args.port,
        ttl,
        protocol,
    }));

    let lambda = args.poisson.unwrap_or(0.);
    if lambda > 0. {
        probes = Box::new(probes.filter(move |probe| {
            let p = poisson_pmf(probe.ttl as f64, lambda);
            rng.gen::<f64>() <= p
        }));
    }

    let mut rate_limiter = RateLimiter::new(args.rate, 1, RateLimitingMethod::Auto);
    let mut sender = Sender::new(&args.interface, args.instance, false)?;
    let mut receiver = Receiver::new_batch(&args.interface)?;

    // TODO: Simpler solution to signal the receive thread to stop?
    let stopped = Arc::new(Mutex::new(false));
    let stopped_thr = stopped.clone();

    let receive_loop = thread::spawn(move || loop {
        let result = receiver.next_reply();
        match result {
            Ok(reply) => {
                // https://github.com/cmand/yarrp/blob/master/icmp.cpp#L344
                // trgt, sec, usec, type, code, ttl, hop, rtt, ipid, psize, rsize, rttl, rtos
                write!(
                    output,
                    "{} {} {} {} {} {} {} {} {} {} {} {} {} {} {}",
                    reply.probe_dst_addr,
                    reply.capture_timestamp.as_secs(),
                    reply.capture_timestamp.subsec_micros(),
                    reply.reply_icmp_type,
                    reply.reply_icmp_code,
                    reply.probe_ttl,
                    reply.reply_src_addr,
                    reply.rtt * 100,
                    reply.probe_id,
                    reply.probe_size,
                    reply.reply_size,
                    reply.reply_ttl,
                    0, // TODO: rtos
                    0, // TODO: mpls
                    0, // TODO: count
                )
                .unwrap();
            }
            Err(error) => match error.downcast_ref::<pcap::Error>() {
                Some(error) => match error {
                    pcap::Error::TimeoutExpired => {}
                    _ => error!("{:?}", error),
                },
                None => {
                    error!("{:?}", error)
                }
            },
        }
        if *stopped_thr.lock().unwrap() {
            break;
        }
    });

    if let Some(count) = args.count {
        probes = Box::new(probes.take(count as usize));
    }

    for probe in probes {
        sender.send(&probe)?;
        rate_limiter.wait();
    }

    info!("Waiting for replies...");
    sleep(Duration::from_secs(1));

    *stopped.lock().unwrap() = true;
    receive_loop.join().unwrap();

    Ok(())
}<|MERGE_RESOLUTION|>--- conflicted
+++ resolved
@@ -4,13 +4,8 @@
 //! Run with `cargo run --example yarrp -- --help`.
 use caracat::rate_limiter::RateLimiter;
 use std::fs::File;
-<<<<<<< HEAD
 use std::io::{BufRead, BufReader, BufWriter, Write};
-use std::net::Ipv4Addr;
-=======
-use std::io::{BufRead, BufReader};
 use std::net::{Ipv4Addr, Ipv6Addr};
->>>>>>> 7d17b870
 use std::path::PathBuf;
 use std::str::FromStr;
 use std::sync::{Arc, Mutex};
@@ -241,24 +236,6 @@
         bail!("--v6eh is not implemented")
     }
 
-<<<<<<< HEAD
-=======
-    let config = Config {
-        allowed_prefixes_file: args.bgp,
-        blocked_prefixes_file: args.blocklist,
-        instance_id: args.instance,
-        dry_run: args.test,
-        min_ttl: Some(args.minttl),
-        max_ttl: Some(args.maxttl),
-        interface: args.interface,
-        src_ipv4_addr: args.srcaddr4,
-        src_ipv6_addr: args.srcaddr6,
-        max_probes: args.count,
-        probing_rate: args.rate,
-        ..Default::default()
-    };
-
->>>>>>> 7d17b870
     let mut rng = match args.seed {
         None => SmallRng::from_entropy(),
         Some(seed) => SmallRng::seed_from_u64(seed),
@@ -296,7 +273,13 @@
     }
 
     let mut rate_limiter = RateLimiter::new(args.rate, 1, RateLimitingMethod::Auto);
-    let mut sender = Sender::new(&args.interface, args.instance, false)?;
+    let mut sender = Sender::new(
+        &args.interface,
+        args.srcaddr4,
+        args.srcaddr6,
+        args.instance,
+        false,
+    )?;
     let mut receiver = Receiver::new_batch(&args.interface)?;
 
     // TODO: Simpler solution to signal the receive thread to stop?
